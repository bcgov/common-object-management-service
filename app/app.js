const Problem = require('api-problem');
const compression = require('compression');
const config = require('config');
const cors = require('cors');
const express = require('express');
<<<<<<< HEAD
const { unless } = require('express-unless');
=======
>>>>>>> ed3494a6
const { ValidationError } = require('express-validation');

const { AuthMode, DEFAULTCORS } = require('./src/components/constants');
const log = require('./src/components/log')(module.filename);
const httpLogger = require('./src/components/log').httpLogger;
const QueueManager = require('./src/components/queueManager');
const { getAppAuthMode, getGitRevision } = require('./src/components/utils');
const DataConnection = require('./src/db/dataConnection');
const v1Router = require('./src/routes/v1');

const dataConnection = new DataConnection();
const queueManager = new QueueManager();

const apiRouter = express.Router();
const state = {
  authMode: getAppAuthMode(),
  connections: {},
  gitRev: getGitRevision(),
  ready: false,
  shutdown: false
};

let probeId;
let queueId;

const app = express();
const jsonParser = express.json({ limit: config.get('server.bodyLimit') });
jsonParser.unless = unless;
app.use(compression());
app.use(cors(DEFAULTCORS));
app.use(jsonParser.unless({
  path: [{
    // Matches on only the createObject and updateObject endpoints
    url: /.*\/object(\/[0-9a-f]{8}-[0-9a-f]{4}-4[0-9a-f]{3}-[89ab][0-9a-f]{3}-[0-9a-f]{12})?(\/)?$/i,
    methods: ['PUT']
  }]
}));
app.use(express.urlencoded({ extended: true }));

// Skip if running tests
if (process.env.NODE_ENV !== 'test') {
  // Initialize connections and exit if unsuccessful
  initializeConnections();
  app.use(httpLogger);
}

// Application authentication modes
switch (state.authMode) {
  case AuthMode.NOAUTH:
    log.info('Running COMS in public no-auth mode');
    break;
  case AuthMode.BASICAUTH:
    log.info('Running COMS in basic auth mode');
    break;
  case AuthMode.OIDCAUTH:
    log.info('Running COMS in oidc auth mode');
    break;
  case AuthMode.FULLAUTH:
    log.info('Running COMS in full (basic + oidc) auth mode');
    break;
}
if (state.authMode === AuthMode.OIDCAUTH || state.authMode === AuthMode.FULLAUTH) {
  if (!config.has('keycloak.publicKey')) {
    log.error('OIDC environment variable KC_PUBLICKEY or keycloak.publicKey must be defined');
    process.exitCode = 1;
    shutdown();
  }
}

// Application privacy Mode mode
if (config.has('server.privacyMask')) {
  log.info('Running COMS with strict content privacy masking');
} else {
  log.info('Running COMS with permissive content privacy masking');
}

// Block requests until service is ready
app.use((_req, res, next) => {
  if (state.shutdown) {
    new Problem(503, { details: 'Server is shutting down' }).send(res);
  } else if (!state.ready) {
    new Problem(503, { details: 'Server is not ready' }).send(res);
  } else {
    next();
  }
});

// Base API Directory
apiRouter.get('/', (_req, res) => {
  if (state.shutdown) {
    throw new Error('Server shutting down');
  } else {
    res.status(200).json({
      app: {
        authMode: state.authMode,
        gitRev: state.gitRev,
        name: process.env.npm_package_name,
        nodeVersion: process.version,
        privacyMask: config.has('server.privacyMask'),
        version: process.env.npm_package_version
      },
      endpoints: ['/api/v1'],
      versions: [1]
    });
  }
});

// v1 Router
apiRouter.use('/v1', v1Router);

// Root level Router
app.use(/(\/api)?/, apiRouter);

// Handle ValidationError & 500
// eslint-disable-next-line no-unused-vars
app.use((err, _req, res, _next) => {
  if (err instanceof Problem) {
    err.send(res);
  } else if (err instanceof ValidationError) {
    log.debug(err);
    return res.status(err.statusCode).json(err);
  } else {
    // Only log unexpected errors
    if (err.stack) log.error(err);

    new Problem(500, 'Server Error', {
      detail: (err.message) ? err.message : err
    }).send(res);
  }
});

// Handle 404
app.use((req, res) => {
  new Problem(404, 'Page Not Found', {
    detail: req.originalUrl
  }).send(res);
});

// Ensure unhandled errors gracefully shut down the application
process.on('unhandledRejection', err => {
  log.error(`Unhandled Rejection: ${err.message ?? err}`, { function: 'onUnhandledRejection' });
  fatalErrorHandler();
});
process.on('uncaughtException', err => {
  log.error(`Unhandled Exception: ${err.message ?? err}`, { function: 'onUncaughtException' });
  fatalErrorHandler();
});

// Graceful shutdown support
['SIGHUP', 'SIGINT', 'SIGTERM', 'SIGQUIT', 'SIGUSR1', 'SIGUSR2']
  .forEach(signal => process.on(signal, shutdown));
process.on('exit', code => {
  log.info(`Exiting with code ${code}`, { function: 'onExit' });
});

/**
 * @function cleanup
 * Cleans up connections in this application.
 */
function cleanup() {
  log.info('Cleaning up', { function: 'cleanup' });
  // Set 10 seconds max deadline before hard exiting
  setTimeout(process.exit, 10000).unref(); // Prevents the timeout from registering on event loop

  clearInterval(probeId);
  clearInterval(queueId);
  queueManager.close(dataConnection.close(process.exit));
}

/**
 * @function checkConnections
 * Checks Database connectivity
 * This may force the application to exit if a connection fails
 */
function checkConnections() {
  const wasReady = state.ready;
  if (!state.shutdown) {
    dataConnection.checkConnection().then(results => {
      state.connections.data = results;
      state.ready = Object.values(state.connections).every(x => x);
      if (!wasReady && state.ready) log.info('Application ready to accept traffic', { function: 'checkConnections' });
      if (wasReady && !state.ready) log.warn('Application not ready to accept traffic', { function: 'checkConnections' });
      log.silly('App state', { function: 'checkConnections', state: state });
      if (!state.ready) notReadyHandler();
    });
  }
}

/**
 * @function fatalErrorHandler
 * Forces the application to shutdown
 */
function fatalErrorHandler() {
  process.exitCode = 1;
  shutdown();
}

/**
 * @function initializeConnections
 * Initializes the database connections
 * This may force the application to exit if it fails
 */
function initializeConnections() {
  // Initialize connections and exit if unsuccessful
  dataConnection.checkAll()
    .then(results => {
      state.connections.data = results;

      if (state.connections.data) {
        log.info('DataConnection Reachable', { function: 'initializeConnections' });
      }
    })
    .catch(error => {
      log.error(`Initialization failed: Database OK = ${state.connections.data}`, { function: 'initializeConnections' });
      log.error('Connection initialization failure', error.message, { function: 'initializeConnections' });
      if (!state.ready) notReadyHandler();
    })
    .finally(() => {
      state.ready = Object.values(state.connections).every(x => x);
      if (state.ready) log.info('Application ready to accept traffic', { function: 'initializeConnections' });

      // Start periodic 10 second connection probes
      probeId = setInterval(checkConnections, 10000);
      queueId = setInterval(() => {
        if (state.ready) queueManager.checkQueue();
      }, 10000);
    });
}

/**
 * @function notReadyHandler
 * Forces an application shutdown if `server.hardReset` is defined.
 * Otherwise will flush and attempt to reset the connection pool.
 */
function notReadyHandler() {
  if (config.has('server.hardReset')) fatalErrorHandler();
  else dataConnection.resetConnection();
}

/**
 * @function shutdown
 * Shuts down this application after at least 3 seconds.
 */
function shutdown() {
  log.info('Shutting down', { function: 'shutdown' });
  // Wait 3 seconds before starting cleanup
  if (!state.shutdown) {
    state.shutdown = true;
    log.info('Application no longer accepting traffic', { function: 'shutdown' });
    setTimeout(cleanup, 3000);
  }
}

module.exports = app;<|MERGE_RESOLUTION|>--- conflicted
+++ resolved
@@ -3,10 +3,7 @@
 const config = require('config');
 const cors = require('cors');
 const express = require('express');
-<<<<<<< HEAD
 const { unless } = require('express-unless');
-=======
->>>>>>> ed3494a6
 const { ValidationError } = require('express-validation');
 
 const { AuthMode, DEFAULTCORS } = require('./src/components/constants');
