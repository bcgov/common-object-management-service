--- conflicted
+++ resolved
@@ -53,84 +53,4 @@
 
   # ----- pgBouncer (network pooling) ------
   pgBouncerConfig:
-    replicas: 3
-
-  # -------- backups ---------
-  pgBackRestConfig:
-    # allow one-off backups
-    manual:
-      repoName: repo1
-      options:
-        - --type=full
-    configuration:
-      # secret for saving backups to S3
-      - secret:
-          name: pgbackrest-s3
-    global:
-      # log-level-console: debug
-      # --- pvc
-      repo1-retention-full: "3"
-<<<<<<< HEAD
-      repo1-retention-full-type: "count"
-      repo1-retention-differential: "12"
-      repo1-retention-differential-type: "count"
-      # --- s3
-      repo2-path: /backups/common-object-management-service/postgres/prod
-      repo2-retention-full: "30"
-      repo2-retention-full-type: "count"
-=======
-      repo1-retention-diff: "12"
-      # --- s3
-      repo2-path: /backups/common-object-management-service/postgres/prod
-      repo2-retention-full: "30"
->>>>>>> 068ba555
-      repo2-s3-uri-style: path
-    repos:
-      - name: repo1
-        schedules:
-<<<<<<< HEAD
-          # full backup every day at 7am
-          full: "0 7 * * *"
-          # differential every 2 hours
-          differential: "0 */2 * * *"
-=======
-          full: "0 7 * * *" # full backup every day at 7am
-          differential: "0 */2 * * *" # differential every 2 hours
->>>>>>> 068ba555
-        volume:
-          volumeClaimSpec:
-            accessModes:
-              - "ReadWriteOnce"
-            resources:
-              requests:
-                storage: 2Gi
-            storageClassName: "netapp-file-backup"
-      - name: repo2
-        schedules:
-<<<<<<< HEAD
-          # full backup every day at 3am
-          full: "0 3 * * * *"
-=======
-          full: "0 3 * * * *" # full backup every day at 3am
->>>>>>> 068ba555
-        s3:
-          bucket: csstops
-          endpoint: https://nrs.objectstore.gov.bc.ca
-          region: us-east-1
-    repoHost:
-      resources:
-        requests:
-          cpu: 1m
-          memory: 64Mi
-        limits:
-          cpu: 50m
-          memory: 128Mi
-    sidecars:
-      pgbackrest:
-        resources:
-          requests:
-            cpu: 1m
-            memory: 64Mi
-          limits:
-            cpu: 50m
-            memory: 128Mi+    replicas: 3