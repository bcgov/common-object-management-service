apiVersion: v2
name: common-object-management-service
# This is the chart version. This version number should be incremented each time you make changes
# to the chart and its templates, including the app version.
# Versions are expected to follow Semantic Versioning (https://semver.org/)
<<<<<<< HEAD
version: 0.8.2
=======
version: 0.1.0
>>>>>>> 068ba555
kubeVersion: ">= 1.13.0"
description: A microservice for managing access control to S3 Objects
# A chart can be either an 'application' or a 'library' chart.
# Application charts are a collection of templates that can be packaged into versioned archives
# to be deployed.
# Library charts provide useful utilities or functions for the chart developer. They're included as
# a dependency of application charts to inject those utilities and functions into the rendering
# pipeline. Library charts do not define any templates and therefore cannot be deployed.
type: application
keywords:
  - nodejs
  - javascript
  - docker
  - microservice
  - s3
  - document-management
  - access-control
  - object-storage
  - domo
home: https://bcgov.github.io/common-object-management-service
sources:
  - https://github.com/bcgov/common-object-management-service
dependencies:
  - name: postgrescluster
<<<<<<< HEAD
    version: 5.8.2
=======
    version: 0.1.0
>>>>>>> 068ba555
    repository: "file://../postgres"
    condition: postgres.enabled
    alias: postgres
maintainers:
  - name: NR Common Service Showcase Team
    email: NR.CommonServiceShowcase@gov.bc.ca
    url: https://bcgov.github.io/common-service-showcase/team.html
# This is the version number of the application being deployed. This version number should be
# incremented each time you make changes to the application. Versions are not expected to
# follow Semantic Versioning. They should reflect the version the application is using.
# It is recommended to use it with quotes.
appVersion: "0.8.0"
deprecated: false
annotations: {}<|MERGE_RESOLUTION|>--- conflicted
+++ resolved
@@ -3,11 +3,7 @@
 # This is the chart version. This version number should be incremented each time you make changes
 # to the chart and its templates, including the app version.
 # Versions are expected to follow Semantic Versioning (https://semver.org/)
-<<<<<<< HEAD
-version: 0.8.2
-=======
 version: 0.1.0
->>>>>>> 068ba555
 kubeVersion: ">= 1.13.0"
 description: A microservice for managing access control to S3 Objects
 # A chart can be either an 'application' or a 'library' chart.
@@ -32,11 +28,7 @@
   - https://github.com/bcgov/common-object-management-service
 dependencies:
   - name: postgrescluster
-<<<<<<< HEAD
-    version: 5.8.2
-=======
     version: 0.1.0
->>>>>>> 068ba555
     repository: "file://../postgres"
     condition: postgres.enabled
     alias: postgres
